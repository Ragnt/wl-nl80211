--- conflicted
+++ resolved
@@ -37,22 +37,7 @@
 };
 
 use crate::{
-<<<<<<< HEAD
     bytes::{write_u16, write_u32, write_u64}, reg::{Nl80211RegDomType, Nl80211RegdomInitiator}, scan::{Nla80211ScanFreqNlas, Nla80211ScanSsidNlas}, wiphy::Nl80211Commands, Nl80211AkmSuite, Nl80211AuthType, Nl80211Band, Nl80211BandTypes, Nl80211BssInfo, Nl80211ChannelWidth, Nl80211CipherSuite, Nl80211Command, Nl80211Elements, Nl80211ExtFeature, Nl80211ExtFeatures, Nl80211ExtendedCapability, Nl80211Features, Nl80211FrameType, Nl80211HtCapabilityMask, Nl80211HtWiphyChannelType, Nl80211IfMode, Nl80211IfTypeExtCapa, Nl80211IfTypeExtCapas, Nl80211IfaceComb, Nl80211IfaceFrameType, Nl80211InterfaceType, Nl80211InterfaceTypes, Nl80211MloLink, Nl80211ScanFlags, Nl80211SchedScanMatch, Nl80211SchedScanPlan, Nl80211StationInfo, Nl80211TransmitQueueStat, Nl80211VhtCapability, Nl80211WowlanTrigersSupport
-=======
-    bytes::{write_u16, write_u32, write_u64},
-    scan::{Nla80211ScanFreqNlas, Nla80211ScanSsidNlas},
-    wiphy::Nl80211Commands,
-    Nl80211Band, Nl80211BandTypes, Nl80211BssInfo, Nl80211ChannelWidth,
-    Nl80211CipherSuit, Nl80211Command, Nl80211ExtFeature, Nl80211ExtFeatures,
-    Nl80211ExtendedCapability, Nl80211Features, Nl80211HtCapabilityMask,
-    Nl80211HtWiphyChannelType, Nl80211IfMode, Nl80211IfTypeExtCapa,
-    Nl80211IfTypeExtCapas, Nl80211IfaceComb, Nl80211IfaceFrameType,
-    Nl80211InterfaceType, Nl80211InterfaceTypes, Nl80211MloLink,
-    Nl80211ScanFlags, Nl80211SchedScanMatch, Nl80211SchedScanPlan,
-    Nl80211StationInfo, Nl80211TransmitQueueStat, Nl80211VhtCapability,
-    Nl80211WowlanTrigersSupport,
->>>>>>> 1ff5dac4
 };
 
 const ETH_ALEN: usize = 6;
@@ -168,13 +153,8 @@
 // const NL80211_ATTR_MGMT_SUBTYPE:u16 = 41;
 const NL80211_ATTR_IE:u16 = 42;
 const NL80211_ATTR_MAX_NUM_SCAN_SSIDS: u16 = 43;
-<<<<<<< HEAD
-const NL80211_ATTR_SCAN_FREQUENCIES:u16 = 44;
-const NL80211_ATTR_SCAN_SSIDS:u16 = 45;
-=======
 const NL80211_ATTR_SCAN_FREQUENCIES: u16 = 44;
 const NL80211_ATTR_SCAN_SSIDS: u16 = 45;
->>>>>>> 1ff5dac4
 const NL80211_ATTR_GENERATION: u16 = 46;
 const NL80211_ATTR_BSS: u16 = 47;
 const NL80211_ATTR_REG_INITIATOR:u16 = 48;
@@ -589,7 +569,6 @@
     /// iterations, only the interval between scans. The scan plans are
     /// executed sequentially.
     SchedScanPlans(Vec<Nl80211SchedScanPlan>),
-<<<<<<< HEAD
     RegType(Nl80211RegDomType),
     RegAlpha2(String),
     RegInitiator(Nl80211RegdomInitiator),
@@ -612,8 +591,6 @@
     ApSettingsFlags(u32),           // NL80211_ATTR_AP_SETTINGS_FLAGS
     Pmk(Vec<u8>),                       // NL80211_ATTR_PMK
     Frame(Vec<u8>),
-=======
->>>>>>> 1ff5dac4
     Other(DefaultNla),
 }
 
@@ -648,17 +625,11 @@
             | Self::TransmitQueueMemoryLimit(_)
             | Self::TransmitQueueQuantum(_)
             | Self::SchedScanInterval(_)
-<<<<<<< HEAD
             | Self::ApSettingsFlags(_)
             | Self::SchedScanDelay(_) => 4,
             Self::Wdev(_) => 8,
             Self::Ssid(s) => s.len(),
             Self::IfName(s) | Self::Ssid(s) | Self::WiphyName(s) | Self::RegAlpha2(s) => s.len() + 1,
-=======
-            | Self::SchedScanDelay(_) => 4,
-            Self::Wdev(_) => 8,
-            Self::IfName(s) | Self::Ssid(s) | Self::WiphyName(s) => s.len() + 1,
->>>>>>> 1ff5dac4
             Self::Mac(_) | Self::MacMask(_) => ETH_ALEN,
             Self::MacAddrs(s) => {
                 MacAddressNlas::from(s).as_slice().buffer_len()
@@ -732,7 +703,6 @@
             }
             Self::SchedScanMatch(v) => v.as_slice().buffer_len(),
             Self::SchedScanPlans(v) => v.as_slice().buffer_len(),
-<<<<<<< HEAD
             Self::HiddenSsid(_) => 4,
             Self::BeaconInterval(_) | Self::DtimPeriod(_) => 4,
             Self::FrameMatch(ref data) => data.len(),
@@ -747,8 +717,6 @@
             Self::Ie(data) => data.buffer_len(),
             Self::IeProbeResp(data) => data.buffer_len(),
             Self::IeAssocResp(data) => data.buffer_len(),
-=======
->>>>>>> 1ff5dac4
             Self::Other(attr) => attr.value_len(),
         }
     }
@@ -865,7 +833,6 @@
             Self::ScanFrequencies(_) => NL80211_ATTR_SCAN_FREQUENCIES,
             Self::SchedScanMatch(_) => NL80211_ATTR_SCHED_SCAN_MATCH,
             Self::SchedScanPlans(_) => NL80211_ATTR_SCHED_SCAN_PLANS,
-<<<<<<< HEAD
             Self::HiddenSsid(_) => NL80211_ATTR_HIDDEN_SSID,
             Self::BeaconInterval(_) => NL80211_ATTR_BEACON_INTERVAL,
             Self::DtimPeriod(_) => NL80211_ATTR_DTIM_PERIOD,
@@ -882,8 +849,6 @@
             Self::ControlPortOverNl80211 => NL80211_ATTR_CONTROL_PORT_OVER_NL80211,
             Self::SocketOwner => NL80211_ATTR_SOCKET_OWNER,
             Self::ControlPortNoPreauth => NL80211_ATTR_CONTROL_PORT_NO_PREAUTH,
-=======
->>>>>>> 1ff5dac4
             Self::Other(attr) => attr.kind(),
         }
     }
@@ -914,16 +879,11 @@
             | Self::TransmitQueueMemoryLimit(d)
             | Self::TransmitQueueQuantum(d)
             | Self::SchedScanInterval(d)
-<<<<<<< HEAD
             | Self::ApSettingsFlags(d)
             | Self::SchedScanDelay(d) => write_u32(buffer, *d),
             Self::MaxScanIeLen(d) 
             | Self::MaxSchedScanIeLen(d) 
             | Self::ControlPortEthertype(d) => {
-=======
-            | Self::SchedScanDelay(d) => write_u32(buffer, *d),
-            Self::MaxScanIeLen(d) | Self::MaxSchedScanIeLen(d) => {
->>>>>>> 1ff5dac4
                 write_u16(buffer, *d)
             }
             Self::Wdev(d) => write_u64(buffer, *d),
@@ -1019,7 +979,6 @@
             }
             Self::SchedScanMatch(v) => v.as_slice().emit(buffer),
             Self::SchedScanPlans(v) => v.as_slice().emit(buffer),
-<<<<<<< HEAD
             Self::HiddenSsid(value) => {
                 write_u32(buffer, *value);
             }
@@ -1058,8 +1017,6 @@
                     write_u32(&mut buffer[i * 4..(i + 1) * 4], u32::from(*v).to_be());
                 }
             }
-=======
->>>>>>> 1ff5dac4
             Self::Other(attr) => attr.emit(buffer),
         }
     }
@@ -1676,7 +1633,6 @@
                 }
                 Self::SchedScanPlans(nlas)
             }
-<<<<<<< HEAD
             NL80211_ATTR_HIDDEN_SSID => {
                 let value = parse_u32(payload).context("Invalid NL80211_ATTR_HIDDEN_SSID")?;
                 Self::HiddenSsid(value)
@@ -1737,8 +1693,6 @@
             NL80211_ATTR_CONTROL_PORT_NO_PREAUTH => {
                 Self::ControlPortNoPreauth
             }
-=======
->>>>>>> 1ff5dac4
             _ => Self::Other(
                 DefaultNla::parse(buf).context("invalid NLA (unknown kind)")?,
             ),
